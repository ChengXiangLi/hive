/**
 * Licensed to the Apache Software Foundation (ASF) under one
 * or more contributor license agreements.  See the NOTICE file
 * distributed with this work for additional information
 * regarding copyright ownership.  The ASF licenses this file
 * to you under the Apache License, Version 2.0 (the
 * "License"); you may not use this file except in compliance
 * with the License.  You may obtain a copy of the License at
 *
 *     http://www.apache.org/licenses/LICENSE-2.0
 *
 * Unless required by applicable law or agreed to in writing, software
 * distributed under the License is distributed on an "AS IS" BASIS,
 * WITHOUT WARRANTIES OR CONDITIONS OF ANY KIND, either express or implied.
 * See the License for the specific language governing permissions and
 * limitations under the License.
 */

package org.apache.hadoop.hive.serde2;

import java.util.ArrayList;
import java.util.Arrays;
import java.util.List;

import org.apache.hadoop.conf.Configuration;
import org.apache.hadoop.util.StringUtils;

import com.google.common.collect.Lists;

/**
 * ColumnProjectionUtils.
 *
 */
public final class ColumnProjectionUtils {

  public static final String READ_COLUMN_IDS_CONF_STR = "hive.io.file.readcolumn.ids";
  public static final String READ_ALL_COLUMNS = "hive.io.file.read.all.columns";
  public static final String READ_COLUMN_NAMES_CONF_STR = "hive.io.file.readcolumn.names";
  private static final String READ_COLUMN_IDS_CONF_STR_DEFAULT = "";
  private static final boolean READ_ALL_COLUMNS_DEFAULT = true;

  /**
   * @deprecated for backwards compatibility with <= 0.12, use setReadAllColumns
   */
  @Deprecated
  public static void setFullyReadColumns(Configuration conf) {
    setReadAllColumns(conf);
  }

  /**
   * @deprecated for backwards compatibility with <= 0.12, use setReadAllColumns
   * and appendReadColumns
   */
  @Deprecated
  public static void setReadColumnIDs(Configuration conf, List<Integer> ids) {
    setReadColumnIDConf(conf, READ_COLUMN_IDS_CONF_STR_DEFAULT);
    appendReadColumns(conf, ids);
  }

  /**
   * @deprecated for backwards compatibility with <= 0.12, use appendReadColumns
   */
  @Deprecated
  public static void appendReadColumnIDs(Configuration conf, List<Integer> ids) {
    appendReadColumns(conf, ids);
  }



  /**
   * Sets the <em>READ_ALL_COLUMNS</em> flag and removes any previously
   * set column ids.
   */
  public static void setReadAllColumns(Configuration conf) {
    conf.setBoolean(READ_ALL_COLUMNS, true);
    setReadColumnIDConf(conf, READ_COLUMN_IDS_CONF_STR_DEFAULT);
  }

  /**
   * Returns the <em>READ_ALL_COLUMNS</em> columns flag.
   */
  public static boolean isReadAllColumns(Configuration conf) {
    return conf.getBoolean(READ_ALL_COLUMNS, READ_ALL_COLUMNS_DEFAULT);
  }

  /**
   * Appends read columns' ids (start from zero). Once a column
   * is included in the list, a underlying record reader of a columnar file format
   * (e.g. RCFile and ORC) can know what columns are needed.
   */
  public static void appendReadColumns(Configuration conf, List<Integer> ids) {
    String id = toReadColumnIDString(ids);
    String old = conf.get(READ_COLUMN_IDS_CONF_STR, null);
    String newConfStr = id;
    if (old != null) {
      newConfStr = newConfStr + StringUtils.COMMA_STR + old;
    }
    setReadColumnIDConf(conf, newConfStr);
    // Set READ_ALL_COLUMNS to false
    conf.setBoolean(READ_ALL_COLUMNS, false);
  }

  public static void appendReadColumns(
      Configuration conf, List<Integer> ids, List<String> names) {
    appendReadColumns(conf, ids);
    appendReadColumnNames(conf, names);
  }

  public static void appendReadColumns(
      StringBuilder readColumnsBuffer, StringBuilder readColumnNamesBuffer, List<Integer> ids,
      List<String> names) {
    appendReadColumns(readColumnsBuffer, ids);
    appendReadColumnNames(readColumnNamesBuffer, names);
  }

  public static void appendReadColumns(StringBuilder readColumnsBuffer, List<Integer> ids) {
    String id = toReadColumnIDString(ids);
    String newConfStr = id;
    if (readColumnsBuffer.length() > 0) {
      readColumnsBuffer.append(StringUtils.COMMA_STR).append(newConfStr);
    }
    if (readColumnsBuffer.length() == 0) {
      readColumnsBuffer.append(READ_COLUMN_IDS_CONF_STR_DEFAULT);
    }
  }

  private static void appendReadColumnNames(StringBuilder readColumnNamesBuffer, List<String> cols) {
    boolean first = readColumnNamesBuffer.length() > 0;
    for(String col: cols) {
      if (first) {
        first = false;
      } else {
        readColumnNamesBuffer.append(',');
      }
      readColumnNamesBuffer.append(col);
    }
  }

  /**
   * Returns an array of column ids(start from zero) which is set in the given
   * parameter <tt>conf</tt>.
   */
  public static List<Integer> getReadColumnIDs(Configuration conf) {
    String skips = conf.get(READ_COLUMN_IDS_CONF_STR, READ_COLUMN_IDS_CONF_STR_DEFAULT);
    String[] list = StringUtils.split(skips);
    List<Integer> result = new ArrayList<Integer>(list.length);
    for (String element : list) {
      // it may contain duplicates, remove duplicates
      Integer toAdd = Integer.parseInt(element);
      if (!result.contains(toAdd)) {
        result.add(toAdd);
      }
    }
    return result;
  }

<<<<<<< HEAD
  public static String[] getReadColumnNames(Configuration conf) {
    String names = conf.get(ColumnProjectionUtils.READ_COLUMN_NAMES_CONF_STR);
    if (names == null) return null;
    return names.split(",");
=======
  public static List<String> getReadColumnNames(Configuration conf) {
    String colNames = conf.get(READ_COLUMN_NAMES_CONF_STR, READ_COLUMN_IDS_CONF_STR_DEFAULT);
    if (colNames != null && !colNames.isEmpty()) {
      return Arrays.asList(colNames.split(","));
    }
    return Lists.newArrayList();
>>>>>>> 5ad6ef41
  }

  private static void setReadColumnIDConf(Configuration conf, String id) {
    if (id.trim().isEmpty()) {
      conf.set(READ_COLUMN_IDS_CONF_STR, READ_COLUMN_IDS_CONF_STR_DEFAULT);
    } else {
      conf.set(READ_COLUMN_IDS_CONF_STR, id);
    }
  }

  private static void appendReadColumnNames(Configuration conf, List<String> cols) {
    String old = conf.get(READ_COLUMN_NAMES_CONF_STR, "");
    StringBuilder result = new StringBuilder(old);
    boolean first = old.isEmpty();
    for(String col: cols) {
      if (first) {
        first = false;
      } else {
        result.append(',');
      }
      result.append(col);
    }
    conf.set(READ_COLUMN_NAMES_CONF_STR, result.toString());
  }

  private static String toReadColumnIDString(List<Integer> ids) {
    String id = "";
    for (int i = 0; i < ids.size(); i++) {
      if (i == 0) {
        id = id + ids.get(i);
      } else {
        id = id + StringUtils.COMMA_STR + ids.get(i);
      }
    }
    return id;
  }

  private ColumnProjectionUtils() {
    // prevent instantiation
  }

}<|MERGE_RESOLUTION|>--- conflicted
+++ resolved
@@ -19,13 +19,10 @@
 package org.apache.hadoop.hive.serde2;
 
 import java.util.ArrayList;
-import java.util.Arrays;
 import java.util.List;
 
 import org.apache.hadoop.conf.Configuration;
 import org.apache.hadoop.util.StringUtils;
-
-import com.google.common.collect.Lists;
 
 /**
  * ColumnProjectionUtils.
@@ -154,19 +151,12 @@
     return result;
   }
 
-<<<<<<< HEAD
   public static String[] getReadColumnNames(Configuration conf) {
-    String names = conf.get(ColumnProjectionUtils.READ_COLUMN_NAMES_CONF_STR);
-    if (names == null) return null;
-    return names.split(",");
-=======
-  public static List<String> getReadColumnNames(Configuration conf) {
     String colNames = conf.get(READ_COLUMN_NAMES_CONF_STR, READ_COLUMN_IDS_CONF_STR_DEFAULT);
     if (colNames != null && !colNames.isEmpty()) {
-      return Arrays.asList(colNames.split(","));
-    }
-    return Lists.newArrayList();
->>>>>>> 5ad6ef41
+      return colNames.split(",");
+    }
+    return new String[] {};
   }
 
   private static void setReadColumnIDConf(Configuration conf, String id) {
