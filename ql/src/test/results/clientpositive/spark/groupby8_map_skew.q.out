--- conflicted
+++ resolved
@@ -39,15 +39,9 @@
   Stage: Stage-2
     Spark
       Edges:
-<<<<<<< HEAD
-        Reducer 2 <- Map 4 (GROUP PARTITION-LEVEL SORT, 31)
-        Reducer 3 <- Map 4 (GROUP PARTITION-LEVEL SORT, 31)
-=======
         Reducer 2 <- Map 6 (GROUP PARTITION-LEVEL SORT, 31)
-        Reducer 4 <- Map 7 (GROUP PARTITION-LEVEL SORT, 31)
         Reducer 3 <- Reducer 2 (GROUP, 31)
-        Reducer 5 <- Reducer 4 (GROUP, 31)
->>>>>>> 18990c83
+        Reducer 5 <- Reducer 2 (GROUP, 31)
 #### A masked pattern was here ####
       Vertices:
         Map 6 
@@ -70,29 +64,6 @@
                         sort order: ++
                         Map-reduce partition columns: _col0 (type: string)
                         Statistics: Num rows: 500 Data size: 5312 Basic stats: COMPLETE Column stats: NONE
-<<<<<<< HEAD
-=======
-        Map 7 
-            Map Operator Tree:
-                TableScan
-                  alias: src
-                  Statistics: Num rows: 500 Data size: 5312 Basic stats: COMPLETE Column stats: NONE
-                  Select Operator
-                    expressions: key (type: string), value (type: string)
-                    outputColumnNames: key, value
-                    Statistics: Num rows: 500 Data size: 5312 Basic stats: COMPLETE Column stats: NONE
-                    Group By Operator
-                      aggregations: count(DISTINCT substr(value, 5))
-                      keys: key (type: string), substr(value, 5) (type: string)
-                      mode: hash
-                      outputColumnNames: _col0, _col1, _col2
-                      Statistics: Num rows: 500 Data size: 5312 Basic stats: COMPLETE Column stats: NONE
-                      Reduce Output Operator
-                        key expressions: _col0 (type: string), _col1 (type: string)
-                        sort order: ++
-                        Map-reduce partition columns: _col0 (type: string)
-                        Statistics: Num rows: 500 Data size: 5312 Basic stats: COMPLETE Column stats: NONE
->>>>>>> 18990c83
         Reducer 2 
             Reduce Operator Tree:
               Group By Operator
@@ -127,20 +98,6 @@
                         output format: org.apache.hadoop.hive.ql.io.HiveIgnoreKeyTextOutputFormat
                         serde: org.apache.hadoop.hive.serde2.lazy.LazySimpleSerDe
                         name: default.dest1
-        Reducer 4 
-            Reduce Operator Tree:
-              Group By Operator
-                aggregations: count(DISTINCT KEY._col1:0._col0)
-                keys: KEY._col0 (type: string)
-                mode: partials
-                outputColumnNames: _col0, _col1
-                Statistics: Num rows: 500 Data size: 5312 Basic stats: COMPLETE Column stats: NONE
-                Reduce Output Operator
-                  key expressions: _col0 (type: string)
-                  sort order: +
-                  Map-reduce partition columns: _col0 (type: string)
-                  Statistics: Num rows: 500 Data size: 5312 Basic stats: COMPLETE Column stats: NONE
-                  value expressions: _col1 (type: bigint)
         Reducer 5 
             Reduce Operator Tree:
               Group By Operator
